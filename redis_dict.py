--- conflicted
+++ resolved
@@ -144,16 +144,12 @@
         self.redis: StrictRedis[Any] = StrictRedis(decode_responses=True, **redis_kwargs)
         self.get_redis: StrictRedis[Any] = self.redis
         self.pubsub = self.redis.pubsub(ignore_subscribe_messages=True)
-<<<<<<< HEAD
         if output_queue:
             self.pubsub_queue = output_queue
-=======
->>>>>>> c0c949e5
 
     def to_pbus_key(self, key:str):
         return '__key*__:{}'.format(key)
 
-<<<<<<< HEAD
     def subscribe_callback(self, message):
         if self.pubsub_queue:
             self.pubsub_queue.put(message)
@@ -175,34 +171,17 @@
         psub_key = self.to_pbus_key(key)
         self.pubsub.psubscribe(**{psub_key: self.subscribe_callback})
         self.start_pubsub()
-=======
-    def subscribe(self, key:str, callback: Callable[[Any], None]):
-        """subscribe to a channel"""
-        if self.pubsub is None:
-            raise ValueError("pubsub is not initialized")
-        psub_key = self.to_pbus_key(key)
-        self.pubsub.subscribe(**{psub_key: callback})
->>>>>>> c0c949e5
 
     def unsubscribe(self):
         """unsubscribe to a channel"""
         if self.pubsub:
-<<<<<<< HEAD
             self.pubsub.punsubscribe()
-            self.pubsub.close()
-=======
-            self.pubsub.unsubscribe()
->>>>>>> c0c949e5
         else:
             raise ValueError("pubsub is not initialized")
 
     def start_pubsub(self):
-<<<<<<< HEAD
         """Start the pub/sub system and listen for messages."""
         if self.pubsub and self.pubsub_queue:
-=======
-        if self.pubsub:
->>>>>>> c0c949e5
             self.pubsub.run_in_thread()
         else:
             raise ValueError("pubsub is not initialized")
